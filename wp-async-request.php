<?php
/**
 * WP Async Request
 *
 * @package WP-Background-Processing
 */

/**
 * Abstract WP_Async_Request class.
 *
 * @abstract
 */
abstract class WP_Async_Request {

	/**
	 * Prefix
	 *
	 * (default value: 'wp')
	 *
	 * @var string
	 * @access protected
	 */
	protected $prefix = 'wp';

	/**
	 * Action
	 *
	 * (default value: 'async_request')
	 *
	 * @var string
	 * @access protected
	 */
	protected $action = 'async_request';

	/**
	 * Identifier
	 *
	 * @var mixed
	 * @access protected
	 */
	protected $identifier;

	/**
	 * Data
	 *
	 * (default value: array())
	 *
	 * @var array
	 * @access protected
	 */
	protected $data = array();

	/**
	 * Use REST API
	 *
	 * @var bool
	 */
	protected $use_rest = true;

	/**
	 * Initiate new async request
	 */
	public function __construct() {
<<<<<<< HEAD
		$this->identifier = $this->prefix . '_' . $this->action;
		$this->hooks();
	}

	/**
	 * Registers hooks
	 *
	 * @return void
	 */
	private function hooks() {
		if ( ! $this->is_rest() ) {
			add_action( 'wp_ajax_' . $this->identifier, array( $this, 'maybe_handle' ) );
			add_action( 'wp_ajax_nopriv_' . $this->identifier, array( $this, 'maybe_handle' ) );

			return;
		}
=======
		$this->identifier = $this->prefix . '_' . $this->action . '_' . get_current_blog_id();
>>>>>>> 68f8580f

		add_action( 'rest_api_init', function () {
			register_rest_route( 'background_process/v1', $this->identifier, array(
				'methods'	          => 'POST',
				'callback'            => array( $this, 'maybe_handle' ),
				'permission_callback' => array( $this, 'has_permissions' ),
			) );
		} );
	}

	/**
	 * Checks if current user has permissions to perform the REST request
	 *
	 * @return bool
	 */
	public function has_permissions() {
		return current_user_can( 'manage_options' );
	}

	/**
	 * Set data used during the request
	 *
	 * @param array $data Data.
	 *
	 * @return $this
	 */
	public function data( $data ) {
		$this->data = $data;

		return $this;
	}

	/**
	 * Dispatch the async request
	 *
	 * @return array|WP_Error
	 */
	public function dispatch() {
		$url  = add_query_arg( $this->get_query_args(), $this->get_query_url() );
		$args = $this->get_post_args();

		return wp_remote_post( esc_url_raw( $url ), $args );
	}

	/**
	 * Get query args
	 *
	 * @return array
	 */
	protected function get_query_args() {
		if ( property_exists( $this, 'query_args' ) ) {
			return $this->query_args;
		}

		if ( $this->is_rest() ) {
			$args = array(
				'_wpnonce'  => wp_create_nonce( 'wp_rest' ),
			);
		} else {
			$args = array(
				'action' => $this->identifier,
				'nonce'  => wp_create_nonce( $this->identifier ),
			);
		}

		/**
		 * Filters the post arguments used during an async request.
		 *
		 * @param array $url
		 */
		return apply_filters( $this->identifier . '_query_args', $args );
	}

	/**
	 * Get query URL
	 *
	 * @return string
	 */
	protected function get_query_url() {
		if ( property_exists( $this, 'query_url' ) ) {
			return $this->query_url;
		}

		$url = $this->is_rest() ? rest_url( 'background_process/v1/' . $this->identifier  ) : admin_url( 'admin-ajax.php' );

		/**
		 * Filters the URL to query for the request
		 *
		 * @param string $url
		 */
		return apply_filters( $this->identifier . '_query_url', $url );
	}

	/**
	 * Get post args
	 *
	 * @return array
	 */
	protected function get_post_args() {
		if ( property_exists( $this, 'post_args' ) ) {
			return $this->post_args;
		}

		$args = array(
			'timeout'   => 0.01,
			'blocking'  => false,
			'body'      => $this->data,
			'cookies'   => $_COOKIE,
			'sslverify' => apply_filters( 'https_local_ssl_verify', false ),
		);

		if ( $this->is_rest() ) {
			unset( $args['blocking'] );
		}

		/**
		 * Filters the post arguments used during an async request.
		 *
		 * @param array $args
		 */
		return apply_filters( $this->identifier . '_post_args', $args );
	}

	/**
	 * Maybe handle
	 *
	 * Check for correct nonce and pass to handler.
	 */
	public function maybe_handle() {
		// Don't lock up other requests while processing
		session_write_close();

		$this->check_nonce();

		$this->handle();

		return $this->send_or_die();
	}

	/**
	 * Is REST.
	 *
	 * Checks if request is set to use the WordPress REST API instead of AJAX.
	 *
	 * @return boolean
	 */
	protected function is_rest() {
		return ( property_exists( $this, 'use_rest' ) && true === $this->use_rest );
	}

	/**
	 * Send or die
	 *
	 * @return (WP_Error|WP_HTTP_Response|mixed)
	 */
	protected function send_or_die() {
		// If using REST API, return a response.
		if ( $this->is_rest() ) {
			return rest_ensure_response( array( 'success' => true ) );
		}

		// Because WP AJAX will only work if the page dies.
		wp_die();
	}

	/**
	 * Check Nonce.
	 *
	 * Check if nonce is valid, else die.
	 */
	protected function check_nonce() {
		$action    = $this->identifier;
		$query_arg = 'nonce';

		if ( $this->is_rest() ) {
			$action    = 'wp_rest';
			$query_arg = '_wpnonce';
		}

		check_ajax_referer( $action, $query_arg );
	}

	/**
	 * Handle
	 *
	 * Override this method to perform any actions required
	 * during the async request.
	 */
	abstract protected function handle();
}<|MERGE_RESOLUTION|>--- conflicted
+++ resolved
@@ -61,8 +61,7 @@
 	 * Initiate new async request
 	 */
 	public function __construct() {
-<<<<<<< HEAD
-		$this->identifier = $this->prefix . '_' . $this->action;
+		$this->identifier = $this->prefix . '_' . $this->action . '_' . get_current_blog_id();
 		$this->hooks();
 	}
 
@@ -78,9 +77,6 @@
 
 			return;
 		}
-=======
-		$this->identifier = $this->prefix . '_' . $this->action . '_' . get_current_blog_id();
->>>>>>> 68f8580f
 
 		add_action( 'rest_api_init', function () {
 			register_rest_route( 'background_process/v1', $this->identifier, array(
